﻿// Licensed to the .NET Foundation under one or more agreements.
// The .NET Foundation licenses this file to you under the MIT license.

using System;
using System.Collections.Generic;
using System.IO;
using System.Linq;
using System.Text.Json;
using System.Threading.Tasks;
using Microsoft.DotNet.UpgradeAssistant;
using Microsoft.DotNet.UpgradeAssistant.Cli;
using Xunit;
using Xunit.Abstractions;

namespace Integration.Tests
{
    public sealed class E2ETest
    {
        private const string TempDirectoryName = "dotnet-upgrade-assistant-tests";
        private const string IntegrationTestAssetsPath = "IntegrationScenarios";
        private const string OriginalProjectSubDir = "Original";
        private const string UpgradedProjectSubDir = "Upgraded";

        private readonly HashSet<string> _ignoredFiles = new(StringComparer.OrdinalIgnoreCase)
        {
            ".upgrade-assistant"
        };

        private readonly ITestOutputHelper _output;

        public E2ETest(ITestOutputHelper output)
        {
            _output = output;
        }

        [InlineData("PCL", "SamplePCL.csproj", "")]
        [InlineData("WpfSample/csharp", "BeanTrader.sln", "BeanTraderClient.csproj")]
        [InlineData("WebLibrary/csharp", "WebLibrary.csproj", "")]
        [InlineData("AspNetSample/csharp", "TemplateMvc.csproj", "")]
        [InlineData("WpfSample/vb", "WpfApp1.sln", "")]
<<<<<<< HEAD
        [InlineData("WCFSample", "ConsoleApp.csproj", "")]
        /* Maui/Xamarin workload regression in Arcade build agents; temporarily disabling these tests
                [InlineData("MauiSample/droid", "EwDavidForms.sln", "EwDavidForms.Android.csproj")]
                [InlineData("MauiSample/ios", "EwDavidForms.sln", "EwDavidForms.iOS.csproj")]
        */
=======
        [InlineData("WCFSample", "BeanTraderServer.csproj", "")]
        [InlineData("MauiSample/droid", "EwDavidForms.sln", "EwDavidForms.Android.csproj")]
        [InlineData("MauiSample/ios", "EwDavidForms.sln", "EwDavidForms.iOS.csproj")]
>>>>>>> 94293c1d
        [Theory]
        public async Task UpgradeTest(string scenarioPath, string inputFileName, string entrypoint)
        {
            // Create a temporary working directory
            var workingDir = Path.Combine(Path.GetTempPath(), TempDirectoryName, Guid.NewGuid().ToString());
            var dir = Directory.CreateDirectory(workingDir);
            Assert.True(dir.Exists);

            // Copy the scenario files to the temporary directory
            var scenarioDir = Path.Combine(IntegrationTestAssetsPath, scenarioPath);
            var temp = await FileHelpers.CopyDirectoryAsync(Path.Combine(scenarioDir, OriginalProjectSubDir), workingDir).ConfigureAwait(false);
            var upgradeRunner = new UpgradeRunner();

            // Run upgrade
            var result = await upgradeRunner.UpgradeAsync(Path.Combine(workingDir, inputFileName), entrypoint, _output, TimeSpan.FromMinutes(15)).ConfigureAwait(false);

            Assert.Equal(ErrorCodes.Success, result);

            AssertOnlyKnownPackagesWereReferenced(upgradeRunner.UnknownPackages, workingDir);
            AssertDirectoriesEqual(Path.Combine(scenarioDir, UpgradedProjectSubDir), workingDir);

            FileHelpers.CleanupBuildArtifacts(workingDir);
            temp.Dispose();
        }

        private static void AssertOnlyKnownPackagesWereReferenced(UnknownPackages unknownPackages, string actualDirectory)
        {
            if (!unknownPackages.Keys.Any())
            {
                return;
            }

            var options = new JsonSerializerOptions
            {
                WriteIndented = true,
            };
            var uknownPackageStr = JsonSerializer.Serialize(unknownPackages, options);
            var outputFile = Path.Combine(actualDirectory, "UnknownPackages.json");

            File.WriteAllText(outputFile, uknownPackageStr);

            Assert.False(true, $"Integration tests tried to access NuGet.{Environment.NewLine}The list of packages not yet \"pinned\" has been written to:{Environment.NewLine}{outputFile}");
        }

        private static bool IsBuildArtifact(PathString path)
            => path.Contains("obj") || path.Contains("bin");

        private void AssertDirectoriesEqual(string expectedDir, string actualDir)
        {
            var expectedFiles = Directory.GetFiles(expectedDir, "*", SearchOption.AllDirectories).Select(p => p[(expectedDir.Length + 1)..])
                .OrderBy(fileName => fileName)
                .ToArray();
            var actualFiles = Directory.GetFiles(actualDir, "*", SearchOption.AllDirectories).Select(p => p[(actualDir.Length + 1)..])
                .Where(t => !_ignoredFiles.Contains(Path.GetFileName(t)))
                .Where(t => !IsBuildArtifact(t))
                .OrderBy(fileName => fileName)
                .ToArray();

            var maxLength = expectedFiles.Length > actualFiles.Length ? expectedFiles.Length : actualFiles.Length;
            for (var i = 0; i < maxLength; i++)
            {
                if (i == expectedFiles.Length)
                {
                    Assert.True(false, $"Was not expecting to find file '{actualFiles[i]}'");
                }
                else if (i == actualFiles.Length)
                {
                    Assert.True(false, $"Could not find expected file '{expectedFiles[i]}'");
                }
                else if (expectedFiles[i] != actualFiles[i])
                {
                    Assert.True(false, $"Was expecting to see the file '{expectedFiles[i]}' but found '{actualFiles[i]}' instead.");
                }
            }

            foreach (var file in expectedFiles)
            {
                var expectedText = ReadFile(expectedDir, file);
                var actualText = ReadFile(actualDir, file);

                if (!string.Equals(expectedText, actualText, StringComparison.Ordinal))
                {
                    var message = $"The contents of \"{file}\" do not match.";

                    _output.WriteLine(message);
                    _output.WriteLine(string.Empty);
                    _output.WriteLine("Expected contents:");
                    _output.WriteLine(expectedText);
                    _output.WriteLine(string.Empty);
                    _output.WriteLine("Actual contents:");
                    _output.WriteLine(actualText);

                    Assert.True(false, message);
                }
            }

            static string ReadFile(string directory, string file)
                => File.ReadAllText(Path.Combine(directory, file));
        }
    }
}<|MERGE_RESOLUTION|>--- conflicted
+++ resolved
@@ -38,17 +38,9 @@
         [InlineData("WebLibrary/csharp", "WebLibrary.csproj", "")]
         [InlineData("AspNetSample/csharp", "TemplateMvc.csproj", "")]
         [InlineData("WpfSample/vb", "WpfApp1.sln", "")]
-<<<<<<< HEAD
         [InlineData("WCFSample", "ConsoleApp.csproj", "")]
-        /* Maui/Xamarin workload regression in Arcade build agents; temporarily disabling these tests
-                [InlineData("MauiSample/droid", "EwDavidForms.sln", "EwDavidForms.Android.csproj")]
-                [InlineData("MauiSample/ios", "EwDavidForms.sln", "EwDavidForms.iOS.csproj")]
-        */
-=======
-        [InlineData("WCFSample", "BeanTraderServer.csproj", "")]
         [InlineData("MauiSample/droid", "EwDavidForms.sln", "EwDavidForms.Android.csproj")]
         [InlineData("MauiSample/ios", "EwDavidForms.sln", "EwDavidForms.iOS.csproj")]
->>>>>>> 94293c1d
         [Theory]
         public async Task UpgradeTest(string scenarioPath, string inputFileName, string entrypoint)
         {
